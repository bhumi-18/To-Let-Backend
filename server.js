const express = require("express");
<<<<<<< HEAD
const dotenv = require("dotenv");
const session = require("express-session");
const cookieParser = require("cookie-parser");
const cors = require("cors");
const { connectDB } = require("./config/db.js");

dotenv.config();

const app = express();

app.use(
  cors({
    origin: process.env.CORS_ORIGIN,
    credentials: true,
  })
);

=======
const session = require("express-session");
const cookieParser = require("cookie-parser");
const connectDB = require("./config/db");
const authRoutes = require("./routes/authRoutes");
const contactRoutes = require("./routes/contactRoutes.js");
const { errorHandler } = require("./middlewares/errorHandler.js");
const cors = require("cors");
require("dotenv").config();

const app = express();

// Connect to MongoDB
connectDB();

// Middleware
app.use(
  cors({
    origin: "http://localhost:5173",
  })
); // add origin url if needed
app.use(express.json());
app.use(cookieParser());
>>>>>>> 9446b68f
app.use(
  session({
    secret: process.env.SESSION_SECRET,
    resave: false,
    saveUninitialized: true,
    cookie: { secure: false }, // Set to true in production with HTTPS
  })
);

<<<<<<< HEAD
app.use(express.json({ limit: "20kb" }));
app.use(cookieParser());
app.use(express.urlencoded({ extended: true, limit: "16kb" }));

// *******Dont touch above **********

// add your routes here import here, also add here

//eg.
//route import
const propertyRouter = require("./routes/propertyRoutes.js");
const authRoutes = require("./routes/authRoutes");

//route declaration
//http://localhost:8000/api/v1/property/add-property
app.use("/api/v1/property", propertyRouter);
app.use("/api/v1/auth", authRoutes);

// *******Dont touch below **********
connectDB()
  .then(() => {
    app.listen(process.env.PORT || 8000, () => {
      console.log(`✌ server is running on port : ${process.env.PORT}`);
    });
  })
  .catch((error) => {
    console.log("MONGODB Connection Failed !!", error);
  });
=======
// Routes
app.use("/api/v1/auth", authRoutes);
app.use("/api/v1/contact", contactRoutes);

// error handler middleware
app.use(errorHandler);

// Start server
const PORT = process.env.PORT || 5000;
app.listen(PORT, () => console.log(`Server running on port ${PORT}`));
>>>>>>> 9446b68f
<|MERGE_RESOLUTION|>--- conflicted
+++ resolved
@@ -1,10 +1,11 @@
 const express = require("express");
-<<<<<<< HEAD
 const dotenv = require("dotenv");
 const session = require("express-session");
 const cookieParser = require("cookie-parser");
 const cors = require("cors");
 const { connectDB } = require("./config/db.js");
+const contactRoutes = require("./routes/contactRoutes.js");
+const { errorHandler } = require("./middlewares/errorHandler.js");
 
 dotenv.config();
 
@@ -17,30 +18,7 @@
   })
 );
 
-=======
-const session = require("express-session");
-const cookieParser = require("cookie-parser");
-const connectDB = require("./config/db");
-const authRoutes = require("./routes/authRoutes");
-const contactRoutes = require("./routes/contactRoutes.js");
-const { errorHandler } = require("./middlewares/errorHandler.js");
-const cors = require("cors");
-require("dotenv").config();
 
-const app = express();
-
-// Connect to MongoDB
-connectDB();
-
-// Middleware
-app.use(
-  cors({
-    origin: "http://localhost:5173",
-  })
-); // add origin url if needed
-app.use(express.json());
-app.use(cookieParser());
->>>>>>> 9446b68f
 app.use(
   session({
     secret: process.env.SESSION_SECRET,
@@ -50,7 +28,6 @@
   })
 );
 
-<<<<<<< HEAD
 app.use(express.json({ limit: "20kb" }));
 app.use(cookieParser());
 app.use(express.urlencoded({ extended: true, limit: "16kb" }));
@@ -68,6 +45,11 @@
 //http://localhost:8000/api/v1/property/add-property
 app.use("/api/v1/property", propertyRouter);
 app.use("/api/v1/auth", authRoutes);
+app.use("/api/v1/contact", contactRoutes);
+
+// error handler middleware
+app.use(errorHandler);
+
 
 // *******Dont touch below **********
 connectDB()
@@ -78,16 +60,4 @@
   })
   .catch((error) => {
     console.log("MONGODB Connection Failed !!", error);
-  });
-=======
-// Routes
-app.use("/api/v1/auth", authRoutes);
-app.use("/api/v1/contact", contactRoutes);
-
-// error handler middleware
-app.use(errorHandler);
-
-// Start server
-const PORT = process.env.PORT || 5000;
-app.listen(PORT, () => console.log(`Server running on port ${PORT}`));
->>>>>>> 9446b68f
+  });