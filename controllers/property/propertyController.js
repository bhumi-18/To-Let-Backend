--- conflicted
+++ resolved
@@ -7,11 +7,8 @@
 
 const addProperty = async (req, res) => {
   try {
-<<<<<<< HEAD
-=======
-    const userId = req.userId;
-   
->>>>>>> 906a1ec9
+
+
     const {
       firstName,
       lastName,
@@ -46,17 +43,9 @@
       availabilityStatus,
       aboutTheProperty,
     } = req.body;
-<<<<<<< HEAD
-    const userId = req.userId;
-    const resolvedPincode = pincode || getPincode(city, locality);
-    if (!resolvedPincode) {
-      return res
-        .status(400)
-        .json({ message: "Pincode not found for provided city and locality." });
-    }
-=======
+
  const resolvedPincode = pincode || getPincode(city, locality);
->>>>>>> 906a1ec9
+
 
  if (!resolvedPincode) {
    return res
