const User = require("../models/userModel");
const bcrypt = require("bcrypt");
const jwt = require("jsonwebtoken");
const nodemailer = require("nodemailer");
const crypto = require("crypto");
const { CLIENT_URL } = require("../utils/constants");

// Register User
exports.register = async (req, res) => {
  try {
    const { username, email, password, phone, role, userType, answer } =
      req.body;

    // Check if user already exists
    let isUserExist = await User.findOne({ email });
    if (isUserExist) return res.status(400).json("User already exists");

    // Hash the password
    const salt = await bcrypt.genSalt(10);
    const hashedPassword = await bcrypt.hash(password, salt);

    // Create a new user
    const user = new User({
      username,
      email,
      password: hashedPassword,
      phoneNumber: phone,
      role,
      userType,
      firstSchool: answer,
    });

    await user.save();

    // Send registration email
    sendRegistrationEmail(email);

    res.status(200).json("Registration success");
  } catch (err) {
    console.error(err.message);
    res.status(500).json("Internal server error");
  }
};

// Login User
exports.login = async (req, res) => {
  try {
    const { email, password } = req.body;

    // Check if user exists
    let user = await User.findOne({ email });
    if (!user)
      return res.status(400).json("No user is registered with this email");

    // Compare passwords
    const isMatch = await bcrypt.compare(password, user.password);
    if (!isMatch) return res.status(400).json("Invalid credentials");

    // Generate JWT
    const payload = { user: { id: user.id } };
    const token = jwt.sign(payload, process.env.JWT_SECRET, {
      expiresIn: "3d",
    });

    res.json({ token });
  } catch (err) {
    console.error(err.message);
    res.status(500).json("Internal server error");
  }
};

// Forgot Password
exports.forgotPassword = async (req, res) => {
  try {
    const { email, answer } = req.body;

    const user = await User.findOne({ email });

    if (!user || user.firstSchool !== answer) {
      return res.status(404).json("User not found or invalid details");
    }

    const resetToken = crypto.randomBytes(32).toString("hex");
    user.resetToken = resetToken;
    user.resetTokenExpiry = Date.now() + 3600000; // 1 hour expiry

    await user.save();

<<<<<<< HEAD
    const resetURL = `${CLIENT_URL}/auth/reset-password?token=${resetToken}`;
=======
    const resetURL = `https://tolet-globe.vercel/auth/reset-password?token=${resetToken}`;
>>>>>>> 62c42da6
    sendPasswordResetEmail(email, resetURL);

    res.json({ message: "Password reset link sent", link: resetURL });
  } catch (err) {
    console.error(err.message);
    res.status(500).json("Internal server error");
  }
};

// Reset Password
exports.resetPassword = async (req, res) => {
  try {
    const { token, password } = req.body;

    const user = await User.findOne({
      resetToken: token,
      resetTokenExpiry: { $gt: Date.now() },
    });

    if (!user) return res.status(400).json("Session expired");

    // Hash the new password
    const hashedPassword = await bcrypt.hash(password, 10);
    user.password = hashedPassword;
    user.resetToken = undefined;
    user.resetTokenExpiry = undefined;

    await user.save();

    res.json("Password reset successfully");
  } catch (err) {
    console.error(err.message);
    res.status(500).json("Internal server error");
  }
};

// Send Registration Email
function sendRegistrationEmail(email) {
  try {
    const transporter = nodemailer.createTransport({
      service: "Gmail",
      auth: {
        user: process.env.SMTP_USER,
        pass: process.env.SMTP_PASS,
      },
      secure: false,
    });

    const mailOptions = {
      from: "toletglobetech@gmail.com",
      to: email,
      subject: "Registration Successful",
      text: "Thank you for registering with us!",
    };

    transporter.sendMail(mailOptions, (error, info) => {
      if (error) console.log("Error sending mail: ", error);
      else console.log("Email sent: " + info.response);
    });
  } catch (err) {
    console.error(err);
  }
}

// Send Password Reset Email
function sendPasswordResetEmail(email, resetURL) {
  try {
    const transporter = nodemailer.createTransport({
      service: "Gmail",
      auth: {
        user: process.env.SMTP_USER,
        pass: process.env.SMTP_PASS,
      },
      secure: false,
    });

    const mailOptions = {
      from: process.env.SMTP_USER,
      to: email,
      subject: "Password Reset",
      text: `You requested a password reset. Click the link to reset your password: ${resetURL}`,
    };

    transporter.sendMail(mailOptions, (error, info) => {
      if (error) console.log("Error sending mail: ", error);
      else console.log("Email sent: " + info.response);
    });
  } catch (err) {
    console.error(err);
  }
}<|MERGE_RESOLUTION|>--- conflicted
+++ resolved
@@ -86,11 +86,9 @@
 
     await user.save();
 
-<<<<<<< HEAD
+
     const resetURL = `${CLIENT_URL}/auth/reset-password?token=${resetToken}`;
-=======
-    const resetURL = `https://tolet-globe.vercel/auth/reset-password?token=${resetToken}`;
->>>>>>> 62c42da6
+
     sendPasswordResetEmail(email, resetURL);
 
     res.json({ message: "Password reset link sent", link: resetURL });
