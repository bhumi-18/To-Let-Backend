--- conflicted
+++ resolved
@@ -48,15 +48,9 @@
           to: email,
           subject: "Registration Successful",
           text: "Thank you for registering with us!",
-<<<<<<< HEAD
           //     html: `
           //     <p>Thank you for registering with us!</p>
           // `,
-=======
-      //     html: `
-      //     <p>Thank you for registering with us!</p>
-      // `,
->>>>>>> 9446b68f
         };
 
         transporter.sendMail(mailOptions, (error, info) => {
@@ -186,4 +180,188 @@
     console.error(err.message);
     res.status(500).json("Internal server error");
   }
+};
+
+const User = require("../models/userModel");
+const bcrypt = require("bcrypt");
+const jwt = require("jsonwebtoken");
+const nodemailer = require("nodemailer");
+
+exports.register = async (req, res) => {
+  try {
+    console.log(req.body);
+    const { username, email, password, phone, role, userType, answer } =
+      req.body;
+
+    // Check if user already exists
+    let isUserExist = await User.findOne({ email });
+
+    if (isUserExist) {
+      console.log("userExist");
+      return res.status(400).json("User already exists");
+    }
+
+    const salt = await bcrypt.genSalt(10);
+    const hashedPassword = await bcrypt.hash(password, salt);
+
+    // Create a new user
+    const user = new User({
+      username,
+      email,
+      password: hashedPassword,
+      phoneNumber: phone,
+      role,
+      userType,
+      firstSchool: answer,
+    });
+
+    await user.save();
+
+    function sendRegistrationEmail(email) {
+      try {
+        const transporter = nodemailer.createTransport({
+          service: "Gmail",
+          auth: {
+            user: process.env.SMTP_USER,
+            pass: process.env.SMTP_PASS,
+          },
+          secure: false,
+        });
+        const mailOptions = {
+          from: "toletglobetech@gmail.com",
+          to: email,
+          subject: "Registration Successful",
+          text: "Thank you for registering with us!",
+          //     html: `
+          //     <p>Thank you for registering with us!</p>
+          // `,
+        };
+
+        transporter.sendMail(mailOptions, (error, info) => {
+          if (error) {
+            console.log("Error sending mail: ", error);
+          } else {
+            console.log("Email sent: " + info.response);
+          }
+        });
+      } catch (err) {
+        console.error(err);
+      }
+    }
+
+    res.status(200).json("Registration success");
+    sendRegistrationEmail(email);
+  } catch (err) {
+    console.error(err.message);
+    res.status(500).json("Internal server error");
+  }
+};
+
+exports.login = async (req, res) => {
+  try {
+    const { email, password } = req.body;
+
+    // Check if user exists
+    let user = await User.findOne({ email });
+
+    if (!user) {
+      return res.status(400).json("No user is registered with this email");
+    }
+
+    // compare passwords
+    const isMatch = await bcrypt.compare(password, user.password);
+    if (!isMatch) {
+      return res.status(400).json("Invalid credentials");
+    }
+
+    // Generate JWT
+    const payload = { user: { id: user.id } };
+
+    jwt.sign(
+      payload,
+      process.env.JWT_SECRET,
+      { expiresIn: "3d" },
+      (err, token) => {
+        if (err) {
+          console.error("JWT signing error:", err.message);
+          // return res.status(500).json({ msg: "Error signing token" });
+        }
+        res.json(token);
+      }
+    );
+  } catch (err) {
+    console.error(err.message);
+    res.status(500).json("Internal server error");
+  }
+};
+
+// forgot password
+exports.forgotPassword = async (req, res) => {
+  try {
+    const { email, password, securityQuestionAnswer } = req.body;
+
+    const user = await User.findOne({
+      email,
+      password,
+      securityQuestionAnswer,
+    });
+
+    if (!user) {
+      return res
+        .status(404)
+        .json({ message: "User not found or invalid details" });
+    }
+
+    const resetToken = crypto.randomBytes(32).toString("hex");
+
+    user.resetToken = resetToken;
+    user.resetTokenExpiry = Date.now() + 3600000; // 1 hour expiry
+
+    await user.save();
+
+    const resetURL = `http://localhost:3000/auth/reset-password?token=${resetToken}`;
+
+    transporter.sendMail({
+      to: email,
+      from: process.env.SMTP_USER,
+      subject: "Password Reset",
+      text: `You requested a password reset. Click the link to reset your password: ${resetURL}`,
+    });
+    res.json({ message: "Password reset link sent" });
+  } catch (err) {
+    console.error(err.message);
+    res.status(500).json("Internal server error");
+  }
+};
+
+// reset password
+exports.resetPassword = async (req, res) => {
+  try {
+    const { token, password } = req.body;
+
+    // Find user by reset token and check if the token is not expired
+    const user = await User.findOne({
+      resetToken: token,
+      resetTokenExpiry: { $gt: Date.now() },
+    });
+
+    if (!user) {
+      return res.status(400).json({ message: "Invalid or expired token" });
+    }
+
+    // Hash the new password
+    const hashedPassword = await bcrypt.hash(password, 10);
+    user.password = hashedPassword;
+
+    // Clear the reset token fields
+    user.resetToken = undefined;
+    user.resetTokenExpiry = undefined;
+
+    await user.save();
+
+    res.json({ message: "Password reset successfully" });
+  } catch (err) {
+    console.error(err.message);
+    res.status(500).json("Internal server error");
+  }
 };